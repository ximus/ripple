require 'rubygems'
require 'rake/gempackagetask'

version = File.read('../VERSION').strip

gemspec = Gem::Specification.new do |gem|
  gem.name = "ripple"
  gem.summary = %Q{ripple is an object-mapper library for Riak, the distributed database by Basho.}
  gem.description = %Q{ripple is an object-mapper library for Riak, the distributed database by Basho.  It uses ActiveModel to provide an experience that integrates well with Rails 3 applications.}
  gem.version = version
  gem.email = "sean@basho.com"
  gem.homepage = "http://seancribbs.github.com/ripple"
  gem.authors = ["Sean Cribbs"]
<<<<<<< HEAD
  gem.add_development_dependency "rspec", "~>2.0.1"
  gem.add_dependency "riak-client", version
=======
  gem.add_development_dependency "rspec", "~>2.0.0"
  gem.add_dependency "riak-client", "~>#{version}"
>>>>>>> 9e6c960e
  gem.add_dependency "activesupport", "~>3.0.0"
  gem.add_dependency "activemodel", "~>3.0.0"

  gem.files =  %W{
      Gemfile
      lib/rails/generators/ripple/configuration/configuration_generator.rb
      lib/rails/generators/ripple/configuration/templates
      lib/rails/generators/ripple/configuration/templates/ripple.yml
      lib/rails/generators/ripple/js/js_generator.rb
      lib/rails/generators/ripple/js/templates/js/contrib.js
      lib/rails/generators/ripple/js/templates/js/ripple.js
      lib/rails/generators/ripple/model/model_generator.rb
      lib/rails/generators/ripple/model/templates
      lib/rails/generators/ripple/model/templates/model.rb
      lib/rails/generators/ripple/test/templates/test_server.rb
      lib/rails/generators/ripple/test/test_generator.rb
      lib/rails/generators/ripple_generator.rb
      lib/ripple/associations/embedded.rb
      lib/ripple/associations/instantiators.rb
      lib/ripple/associations/linked.rb
      lib/ripple/associations/many.rb
      lib/ripple/associations/many_embedded_proxy.rb
      lib/ripple/associations/many_linked_proxy.rb
      lib/ripple/associations/one.rb
      lib/ripple/associations/one_embedded_proxy.rb
      lib/ripple/associations/one_linked_proxy.rb
      lib/ripple/associations/proxy.rb
      lib/ripple/associations.rb
      lib/ripple/attribute_methods/dirty.rb
      lib/ripple/attribute_methods/query.rb
      lib/ripple/attribute_methods/read.rb
      lib/ripple/attribute_methods/write.rb
      lib/ripple/attribute_methods.rb
      lib/ripple/callbacks.rb
      lib/ripple/conversion.rb
      lib/ripple/core_ext/casting.rb
      lib/ripple/core_ext.rb
      lib/ripple/document/bucket_access.rb
      lib/ripple/document/finders.rb
      lib/ripple/document/key.rb
      lib/ripple/document/persistence.rb
      lib/ripple/document.rb
      lib/ripple/embedded_document/finders.rb
      lib/ripple/embedded_document/persistence.rb
      lib/ripple/embedded_document.rb
      lib/ripple/i18n.rb
      lib/ripple/inspection.rb
      lib/ripple/locale
      lib/ripple/locale/en.yml
      lib/ripple/nested_attributes.rb
      lib/ripple/properties.rb
      lib/ripple/property_type_mismatch.rb
      lib/ripple/railtie.rb
      lib/ripple/timestamps.rb
      lib/ripple/translation.rb
      lib/ripple/validations/associated_validator.rb
      lib/ripple/validations.rb
      lib/ripple.rb
      Rakefile
      ripple.gemspec
      spec/fixtures/config.yml
      spec/integration/ripple/associations_spec.rb
      spec/integration/ripple/nested_attributes_spec.rb
      spec/integration/ripple/persistence_spec.rb
      spec/ripple/associations/many_embedded_proxy_spec.rb
      spec/ripple/associations/many_linked_proxy_spec.rb
      spec/ripple/associations/one_embedded_proxy_spec.rb
      spec/ripple/associations/one_linked_proxy_spec.rb
      spec/ripple/associations/proxy_spec.rb
      spec/ripple/associations_spec.rb
      spec/ripple/attribute_methods_spec.rb
      spec/ripple/bucket_access_spec.rb
      spec/ripple/callbacks_spec.rb
      spec/ripple/conversion_spec.rb
      spec/ripple/core_ext_spec.rb
      spec/ripple/document_spec.rb
      spec/ripple/embedded_document/finders_spec.rb
      spec/ripple/embedded_document/persistence_spec.rb
      spec/ripple/embedded_document_spec.rb
      spec/ripple/finders_spec.rb
      spec/ripple/inspection_spec.rb
      spec/ripple/key_spec.rb
      spec/ripple/persistence_spec.rb
      spec/ripple/properties_spec.rb
      spec/ripple/ripple_spec.rb
      spec/ripple/timestamps_spec.rb
      spec/ripple/validations_spec.rb
      spec/spec_helper.rb
      spec/support/associations/proxies.rb
      spec/support/mocks.rb
      spec/support/models/address.rb
      spec/support/models/box.rb
      spec/support/models/car.rb
      spec/support/models/cardboard_box.rb
      spec/support/models/clock.rb
      spec/support/models/customer.rb
      spec/support/models/driver.rb
      spec/support/models/email.rb
      spec/support/models/engine.rb
      spec/support/models/family.rb
      spec/support/models/favorite.rb
      spec/support/models/invoice.rb
      spec/support/models/late_invoice.rb
      spec/support/models/note.rb
      spec/support/models/page.rb
      spec/support/models/paid_invoice.rb
      spec/support/models/passenger.rb
      spec/support/models/seat.rb
      spec/support/models/tasks.rb
      spec/support/models/tree.rb
      spec/support/models/user.rb
      spec/support/models/wheel.rb
      spec/support/models/widget.rb
      spec/support/test_server.rb
      spec/support/test_server.yml.example
     }

  gem.test_files = gem.files.grep(/_spec\.rb$/)
end

# Gem packaging tasks
Rake::GemPackageTask.new(gemspec) do |pkg|
  pkg.need_zip = false
  pkg.need_tar = false
end

task :gem => :gemspec

desc %{Build the gemspec file.}
task :gemspec do
  gemspec.validate
  File.open("#{gemspec.name}.gemspec", 'w'){|f| f.write gemspec.to_ruby }
end

desc %{Release the gem to RubyGems.org}
task :release => :gem do
  system "gem push pkg/#{gemspec.name}-#{gemspec.version}.gem"
end

require 'rspec/core'
require 'rspec/core/rake_task'

desc "Run Unit Specs Only"
Rspec::Core::RakeTask.new(:spec) do |spec|
  spec.pattern = "spec/ripple/**/*_spec.rb"
end

namespace :spec do
  desc "Run Integration Specs Only"
  Rspec::Core::RakeTask.new(:integration) do |spec|
    spec.pattern = "spec/integration/**/*_spec.rb"
  end

  desc "Run All Specs"
  Rspec::Core::RakeTask.new(:all) do |spec|
    spec.pattern = "spec/**/*_spec.rb"
  end
end

task :default => :spec<|MERGE_RESOLUTION|>--- conflicted
+++ resolved
@@ -11,13 +11,8 @@
   gem.email = "sean@basho.com"
   gem.homepage = "http://seancribbs.github.com/ripple"
   gem.authors = ["Sean Cribbs"]
-<<<<<<< HEAD
-  gem.add_development_dependency "rspec", "~>2.0.1"
-  gem.add_dependency "riak-client", version
-=======
   gem.add_development_dependency "rspec", "~>2.0.0"
   gem.add_dependency "riak-client", "~>#{version}"
->>>>>>> 9e6c960e
   gem.add_dependency "activesupport", "~>3.0.0"
   gem.add_dependency "activemodel", "~>3.0.0"
 
