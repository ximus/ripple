# Copyright 2010 Sean Cribbs, Sonian Inc., and Basho Technologies, Inc.
#
#    Licensed under the Apache License, Version 2.0 (the "License");
#    you may not use this file except in compliance with the License.
#    You may obtain a copy of the License at
#
#        http://www.apache.org/licenses/LICENSE-2.0
#
#    Unless required by applicable law or agreed to in writing, software
#    distributed under the License is distributed on an "AS IS" BASIS,
#    WITHOUT WARRANTIES OR CONDITIONS OF ANY KIND, either express or implied.
#    See the License for the specific language governing permissions and
#    limitations under the License.
require File.expand_path("../../../spec_helper", __FILE__)

describe Ripple::Associations::Proxy do
  require 'support/associations/proxies'

  before :each do
    @owner = mock('owner')
    @owner.stub!(:new?).and_return(false)
    @association = mock('association')
    @association.stub!(:options).and_return({:extend => []})

    @proxy = FakeProxy.new(@owner, @association)
    @nil_proxy = FakeNilProxy.new(@owner, @association)
    @blank_proxy = FakeBlankProxy.new(@owner, @association)
  end

  it "should pretend to be the target class" do
    @proxy.should be_kind_of(Array)
  end

  it "should set the target to nil when reset" do
    @proxy.reset
    @proxy.target.should be_nil
  end

  describe "delegation" do
    it "should inspect the target" do
      @proxy.inspect.should == "[1, 2]"
    end

    it "should respond to the same methods as the target" do
      [:each, :size].each do |m|
        @proxy.should respond_to(m)
      end
      @proxy.should_not respond_to(:gsub)
    end

    it "should send to the proxy if it responds to the method" do
      @proxy.send(:reset)
      @proxy.target.should be_nil
    end

    it "should send to the target if target responds to the method" do
      @proxy.send(:size).should == 2
    end

    it "should send resulting in a method missing if neither the proxy nor the target respond to the method" do
<<<<<<< HEAD
      # lambda { @proxy.send(:gsub) }.should raise_error(NoMethodError)
=======
>>>>>>> 26a7c60d
      lambda { @proxy.send(:explode) }.should raise_error(NoMethodError)
    end
  end

  describe "when target is nil" do
    subject { @nil_proxy }
    it { should be_nil }
    it { should be_blank }
    it { should_not be_present }
  end

  describe "when the target is blank" do
    subject { @blank_proxy }
    it { should_not be_nil }
    it { should be_blank }
    it { should_not be_present }
  end
end<|MERGE_RESOLUTION|>--- conflicted
+++ resolved
@@ -58,10 +58,6 @@
     end
 
     it "should send resulting in a method missing if neither the proxy nor the target respond to the method" do
-<<<<<<< HEAD
-      # lambda { @proxy.send(:gsub) }.should raise_error(NoMethodError)
-=======
->>>>>>> 26a7c60d
       lambda { @proxy.send(:explode) }.should raise_error(NoMethodError)
     end
   end
