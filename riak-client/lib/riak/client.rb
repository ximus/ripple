--- conflicted
+++ resolved
@@ -295,29 +295,6 @@
       http.delete([204,404], http_paths[:luwak], escape(filename))
       true
     end
-<<<<<<< HEAD
-
-    # Stores a large file/IO-like object in Riak via the "Luwak" interface.
-    # @overload store_file(filename, content_type, data)
-    #   Stores the file at the given key/filename
-    #   @param [String] filename the key/filename for the object
-    #   @param [String] content_type the MIME Content-Type for the data
-    #   @param [IO, String] data the contents of the file
-    # @overload store_file(content_type, data)
-    #   Stores the file with a server-determined key/filename
-    #   @param [String] content_type the MIME Content-Type for the data
-    #   @param [String, #read] data the contents of the file
-    # @return [String] the key/filename where the object was stored
-    def store_file(*args)
-      data, content_type, filename = args.reverse
-      if filename
-        http.put(204, luwak, escape(filename), data, {"Content-Type" => content_type})
-        filename
-      else
-        response = http.post(201, luwak, data, {"Content-Type" => content_type})
-        response[:headers]["location"].first.split("/").last
-      end
-=======
     
     # Delete an object. See Bucket#delete
     def delete_object(bucket, key, options = {})
@@ -336,7 +313,6 @@
     # Bucket properties. See Bucket#props
     def get_bucket_props(bucket)
       backend.get_bucket_props bucket
->>>>>>> 9f19a2b9
     end
 
     # Retrieves a large file/IO object from Riak via the "Luwak"
